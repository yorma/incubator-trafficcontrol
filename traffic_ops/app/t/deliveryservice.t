--- conflicted
+++ resolved
@@ -217,28 +217,16 @@
 #Validate create
 # Note the 4 is the index, not the id.
 #This can potentially make the tests fragile if more ds's are added to the fixtures...
-<<<<<<< HEAD
-ok $t->get_ok('/datadeliveryservice')->status_is(200)
-  ->json_is( '/4/xml_id' => 'steering-target-ds2' )->json_is( '/4/dscp' => '40' )
-  ->json_is( '/4/active' => '1' )->json_is( '/4/protocol' => '1' )
-  ->json_is( '/4/display_name'          => 'target-ds2-displayname' )
-  ->json_is( '/4/regional_geo_blocking' => '1' )
-  ->json_is( '/0/regional_geo_blocking' => '1' )
-  ->json_is( '/1/regional_geo_blocking' => '1' ),
-  "validate delivery services were created";
-=======
-
 ok $t->get_ok('/datadeliveryservice')->
 	status_is(200)->
 	json_is( '/4/dscp' => '40' )
 	->json_is( '/4/active' => '1' )
 	->json_is( '/4/protocol' => '3' )
-	->json_is( '/4/display_name' => 'display name 1' )
+	->json_is( '/4/display_name' => 'target-ds2-displayname' )
 	->json_is( '/4/regional_geo_blocking' => '1' )
 	->json_is( '/0/regional_geo_blocking' => '1' )
-	->json_is( '/1/regional_geo_blocking' => '0' ),
+	->json_is( '/1/regional_geo_blocking' => '1' ),
 	"validate delivery services were created";
->>>>>>> ab89d363
 
 $t3_id = &get_ds_id('tst_xml_id_3');
 ok defined($t3_id), "validated delivery service with all fields was added";
