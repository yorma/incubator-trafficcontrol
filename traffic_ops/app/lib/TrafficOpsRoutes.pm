--- conflicted
+++ resolved
@@ -698,6 +698,10 @@
 	$r->post("/api/$version/servercheck")->over( authenticated => 1 )
 		->to( 'ServerCheck#update', namespace => $namespace );
 
+	# -- SERVERS: PROFILE
+	$r->get( "/api/$version/servers/profile/:profile_id" )->over( authenticated => 1 )
+		->to( 'Server#profile', namespace => $namespace );
+
 	# -- STATS
 	$r->get( "/api/$version/stats_summary")->over( authenticated => 1 )
 		->to( 'StatsSummary#index', namespace => $namespace );
@@ -788,35 +792,7 @@
 	$r->get( "/api/$version/traffic_monitor/stats")->over( authenticated => 1 )
 		->to( 'TrafficMonitor#get_host_stats', namespace => $namespace );
 
-<<<<<<< HEAD
-	$r->get( "/api/$version/stats_summary" => [ format => [qw(json)] ] )->over( authenticated => 1 )->to( 'StatsSummary#index', namespace => $namespace );
-	$r->post("/api/$version/stats_summary/create")->over( authenticated => 1 )->to( 'StatsSummary#create', namespace => $namespace );
-
-    $r->post( "/api/$version/profiles" )->over( authenticated => 1 )->to( 'Profile#create', namespace => $namespace );
-    $r->post( "/api/$version/profiles/name/:profile_name/copy/:profile_copy_from" )->over( authenticated => 1 )->to( 'Profile#copy', namespace => $namespace );
-    $r->post("/api/$version/divisions")->over( authenticated => 1 )->to( 'Division#create', namespace => $namespace );
-    $r->post("/api/$version/divisions/:division_name/regions")->over( authenticated => 1 )->to( 'Region#create', namespace => $namespace );
-    $r->post("/api/$version/regions/:region_name/phys_locations")->over( authenticated => 1 )->to( 'PhysLocation#create', namespace => $namespace );
-	$r->post("/api/$version/servers")->over( authenticated => 1 )->to( 'Server#create',   namespace => $namespace );
-	$r->put("/api/$version/servers/:id")->over( authenticated => 1 )->to( 'Server#update',   namespace => $namespace );
-	$r->delete("/api/$version/servers/:id")->over( authenticated => 1 )->to( 'Server#delete',   namespace => $namespace );
-	$r->post("/api/$version/servers/:id/queue_update")->over( authenticated => 1 )->to( 'Server#postupdatequeue',   namespace => $namespace );
-	$r->get( "/api/$version/servers/profile/:profile_id" )->over( authenticated => 1 )->to( 'Server#profile',   namespace => $namespace );
-    $r->post("/api/$version/cachegroups")->over( authenticated => 1 )->to( 'Cachegroup#create', namespace => $namespace );
-    $r->put("/api/$version/cachegroups/:id")->over( authenticated => 1 )->to( 'Cachegroup#update', namespace => $namespace );
-    $r->delete("/api/$version/cachegroups/:id")->over( authenticated => 1 )->to( 'Cachegroup#delete', namespace => $namespace );
-	$r->post("/api/$version/cachegroups/:id/queue_update")->over( authenticated => 1 )->to( 'Cachegroup#postupdatequeue',   namespace => $namespace );
-	$r->post("/api/$version/cachegroups/:id/deliveryservices")->over( authenticated => 1 )->to( 'DeliveryServiceServer#assign_ds_to_cachegroup',   namespace => $namespace );
-    $r->post("/api/$version/deliveryservices")->over( authenticated => 1 )->to( 'DeliveryService#create', namespace => $namespace );
-    $r->put("/api/$version/deliveryservices/:id")->over( authenticated => 1 )->to( 'DeliveryService#update', namespace => $namespace );
-    $r->delete("/api/$version/deliveryservices/:id")->over( authenticated => 1 )->to( 'DeliveryService#delete', namespace => $namespace );
-    $r->post("/api/$version/deliveryservices/:xml_id/servers")->over( authenticated => 1 )->to( 'DeliveryService#assign_servers', namespace => $namespace );
-    $r->put("/api/$version/snapshot/:cdn_name")->over( authenticated => 1 )->to( 'Topology#SnapshotCRConfig', namespace => $namespace );
-
-	# -- Ping - health check for CodeBig
-=======
 	# API HEALTH CHECK
->>>>>>> 58cbaf09
 	$r->get(
 		"/api/$version/ping" => sub {
 			my $self = shift;
