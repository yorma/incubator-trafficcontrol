package UI::DeliveryService;

#
# Copyright 2015 Comcast Cable Communications Management, LLC
#
# Licensed under the Apache License, Version 2.0 (the "License");
# you may not use this file except in compliance with the License.
# You may obtain a copy of the License at
#
#     http://www.apache.org/licenses/LICENSE-2.0
#
# Unless required by applicable law or agreed to in writing, software
# distributed under the License is distributed on an "AS IS" BASIS,
# WITHOUT WARRANTIES OR CONDITIONS OF ANY KIND, either express or implied.
# See the License for the specific language governing permissions and
# limitations under the License.
#
#
#

# JvD Note: you always want to put Utils as the first use. Sh*t don't work if it's after the Mojo lines.
use UI::Utils;
use Mojo::Base 'Mojolicious::Controller';
use Data::Dumper;
use JSON;

sub index {
	my $self = shift;

	my $pparam = $self->db->resultset('ProfileParameter')->search(
		{
			-and => [
				'parameter.name' => 'deliveryservice_graph_url',
				'profile.name'   => 'GLOBAL'
			]
		},
		{ prefetch => [ 'parameter', 'profile' ] }
	)->single();
	my $p1_url = defined($pparam) ? $pparam->parameter->value : undef;
	$self->stash( graph_url => $p1_url, );

	&navbarpage($self);
}

sub edit {
	my $self = shift;
	my $id   = $self->param('id');

	my $rs_ds =
		$self->db->resultset('Deliveryservice')->search( { 'me.id' => $id }, { prefetch => [ 'cdn', { 'type' => undef }, { 'profile' => undef } ] } );
	my $data = $rs_ds->single;
	my $action;
	my $regexp_set = &get_regexp_set( $self, $id );
	my $cdn_domain = &get_cdn_domain( $self, $id );
	my @example_urls = &get_example_urls( $self, $id, $regexp_set, $data, $cdn_domain, $data->protocol );

	my $server_count = $self->db->resultset('DeliveryserviceServer')->search( { deliveryservice => $id } )->count();
	my $static_count = $self->db->resultset('Staticdnsentry')->search( { deliveryservice => $id } )->count();
	&stash_role($self);
	$self->stash(
		ds           => $data,
		server_count => $server_count,
		static_count => $static_count,
		fbox_layout  => 1,
		regexp_set   => $regexp_set,
		example_urls => \@example_urls,
		hidden       => {},               # for form validation purposes
		mode         => 'edit'            # for form generation
	);
}

sub get_example_urls {
	my $self       = shift;
	my $id         = shift;
	my $regexp_set = shift;
	my $data       = shift;
	my $cdn_domain = shift;
	my $protocol   = shift;
	my $scheme;
	my $scheme2;
	my $url;

	if ( $protocol eq '0' ) {
		$scheme = 'http';
	}
	elsif ( $protocol eq '1' ) {
		$scheme = 'https';
	}
	elsif ( $protocol eq '2' ) {
		$scheme  = 'http';
		$scheme2 = 'https';
	}
	else {
		$scheme = 'http';
	}

	my @example_urls = ();
	if ( $data->type->name =~ /^DNS/ ) {
		foreach my $re ( @{$regexp_set} ) {
			if ( $re->{type} eq 'HOST_REGEXP' ) {
				my $host = $re->{pattern};
				$host =~ s/\\//g;
				$host =~ s/\.\*//g;
				$host =~ s/\.//g;
				if ( $re->{set_number} == 0 ) {
					$url = $scheme . '://edge.' . $host . "." . $cdn_domain;
					push( @example_urls, $url );
					if ($scheme2) {
						$url = $scheme2 . '://edge.' . $host . "." . $cdn_domain;
						push( @example_urls, $url );
					}
				}
				else {
					$url = $scheme . '://' . $re->{pattern};
					push( @example_urls, $url );
					if ($scheme2) {
						$url = $scheme . '://' . $re->{pattern};
						push( @example_urls, $url );
					}
				}
			}
		}
	}
	else {
		foreach my $re ( @{$regexp_set} ) {
			if ( $re->{type} eq 'HOST_REGEXP' ) {
				my $host = $re->{pattern};
				my $url;
				$host =~ s/\\//g;
				$host =~ s/\.\*//g;
				$host =~ s/\.//g;
				my $p =
					defined( $example_urls[ $re->{set_number} ] )
					? $example_urls[ $re->{set_number} ]
					: "";
				if ( $re->{set_number} == 0 ) {
					$example_urls[ $re->{set_number} ] = $scheme . '://ccr.' . $host . "." . $cdn_domain . $p;
					if ($scheme2) {
						$url = $scheme2 . '://ccr.' . $host . "." . $cdn_domain . $p;
						push( @example_urls, $url );
					}
				}
				else {
					$example_urls[ $re->{set_number} ] = $scheme . '://' . $re->{pattern} . $p;
					if ($scheme2) {
						$url = $scheme2 . '://' . $re->{pattern} . $p;
						push( @example_urls, $url );
					}
				}
			}
			elsif ( $re->{type} eq 'PATH_REGEXP' ) {
				if ( defined( $example_urls[ $re->{set_number} ] ) ) {
					$example_urls[ $re->{set_number} ] .= $re->{pattern};
				}
				else {
					$example_urls[ $re->{set_number} ] = $re->{pattern};
				}
			}
		}
	}
	return @example_urls;
}

sub get_cdn_domain {
	my $self       = shift;
	my $id         = shift;
	my $cdn_domain = $self->db->resultset('Parameter')->search(
		{ -and => [ 'me.name' => 'domain_name', 'deliveryservices.id' => $id ] },
		{
			join     => { profile_parameters => { profile => { deliveryservices => undef } } },
			distinct => 1
		}
	)->get_column('value')->single();
	return $cdn_domain;
}

sub get_regexp_set {
	my $self = shift;
	my $id   = shift;
	my $regexp_set;
	my $i = 0;
	my $rs = $self->db->resultset('RegexesForDeliveryService')->search( {}, { bind => [$id] } );
	while ( my $row = $rs->next ) {

		# my $p = $row->pattern;
		$regexp_set->[$i]->{id}         = $row->id;
		$regexp_set->[$i]->{pattern}    = $row->pattern;
		$regexp_set->[$i]->{type}       = $row->type;
		$regexp_set->[$i]->{set_number} = $row->set_number;
		$i++;
	}
	return $regexp_set;
}

# Read
sub read {
	my $self = shift;
	my @data;
	my $orderby = "xml_id";
	$orderby = $self->param('orderby') if ( defined $self->param('orderby') );
	my $rs_data = $self->db->resultset("Deliveryservice")->search(
		undef, {
			prefetch => [ 'cdn', 'deliveryservice_regexes' ],
			order_by => 'me.' . $orderby
		}
	);
	while ( my $row = $rs_data->next ) {
		my $cdn_name  = defined( $row->cdn_id ) ? $row->cdn->name : "";
		my $re_rs     = $row->deliveryservice_regexes;
		my @matchlist = ();

		while ( my $re_row = $re_rs->next ) {
			push(
				@matchlist, {
					type       => $re_row->regex->type->name,
					pattern    => $re_row->regex->pattern,
					set_number => $re_row->set_number,
				}
			);
		}
		push(
			@data, {
				"xml_id"                 => $row->xml_id,
				"display_name"           => $row->display_name,
				"dscp"                   => $row->dscp,
				"signed"                 => \$row->signed,
				"qstring_ignore"         => $row->qstring_ignore,
				"geo_limit"              => $row->geo_limit,
				"geo_limit_countries"    => $row->geo_limit_countries,
				"geo_provider"           => $row->geo_provider,
				"http_bypass_fqdn"       => $row->http_bypass_fqdn,
				"dns_bypass_ip"          => $row->dns_bypass_ip,
				"dns_bypass_ip6"         => $row->dns_bypass_ip6,
				"dns_bypass_cname"       => $row->dns_bypass_cname,
				"dns_bypass_ttl"         => $row->dns_bypass_ttl,
				"org_server_fqdn"        => $row->org_server_fqdn,
				"multi_site_origin"      => \$row->multi_site_origin,
				"ccr_dns_ttl"            => $row->ccr_dns_ttl,
				"type"                   => $row->type->id,
				"cdn_name"               => $cdn_name,
				"profile_name"           => $row->profile->name,
				"profile_description"    => $row->profile->description,
				"global_max_mbps"        => $row->global_max_mbps,
				"global_max_tps"         => $row->global_max_tps,
				"edge_header_rewrite"    => $row->edge_header_rewrite,
				"mid_header_rewrite"     => $row->mid_header_rewrite,
				"tr_response_headers"    => $row->tr_response_headers,
				"tr_request_headers"     => $row->tr_request_headers,
				"regex_remap"            => $row->regex_remap,
				"long_desc"              => $row->long_desc,
				"long_desc_1"            => $row->long_desc_1,
				"long_desc_2"            => $row->long_desc_2,
				"max_dns_answers"        => $row->max_dns_answers,
				"info_url"               => $row->info_url,
				"miss_lat"               => $row->miss_lat,
				"miss_long"              => $row->miss_long,
				"check_path"             => $row->check_path,
				"matchlist"              => \@matchlist,
				"active"                 => \$row->active,
				"protocol"               => \$row->protocol,
				"ipv6_routing_enabled"   => \$row->ipv6_routing_enabled,
				"range_request_handling" => $row->range_request_handling,
				"cacheurl"               => $row->cacheurl,
				"remap_text"             => $row->remap_text,
				"initial_dispersion"     => $row->initial_dispersion,
				"regional_geo_blocking"  => $row->regional_geo_blocking,
				"logs_enabled"           => \$row->logs_enabled,
			}
		);
	}
	$self->render( json => \@data );
}

# Delete
sub delete {
	my $self = shift;
	my $id   = $self->param('id');

	if ( !&is_oper($self) ) {
		$self->flash( alertmsg => "No can do. Get more privs." );
	}
	else {
		my @regexp_id_list = $self->db->resultset('DeliveryserviceRegex')->search( { deliveryservice => $id } )->get_column('regex')->all();

		my $dsname = $self->db->resultset('Deliveryservice')->search( { id => $id } )->get_column('xml_id')->single();
		my $delete = $self->db->resultset('Deliveryservice')->search( { id => $id } );
		$delete->delete();

		my $delete_re = $self->db->resultset('Regex')->search( { id => { -in => \@regexp_id_list } } );
		$delete_re->delete();

                # Delete config file parameter
                my @cfg_prefixes = ("hdr_rw_", "hdr_rw_mid_", "regex_remap_", "cacheurl_");
                foreach my $cfg_prefix (@cfg_prefixes) {
                        my $cfg_file = $cfg_prefix . $dsname . ".config";
                        &delete_cfg_file($self, $cfg_file);
                }

		&log( $self, "Delete deliveryservice with id:" . $id . " and name " . $dsname, "UICHANGE" );
	}
	return $self->redirect_to('/close_fancybox.html');
}

sub typeid {
	my $self = shift;
	return $self->param('ds.type.id') // $self->param('ds.type');
}

sub typename {
	my $self = shift;
	return $self->param('type.name') // $self->db->resultset('Type')->search( { id => $self->typeid() } )->get_column('name')->single();
}

sub sanitize_geo_limit_countries {
	my $geo_limit_countries = shift;

	if ( !defined($geo_limit_countries) ) {
		return "";
	}

	$geo_limit_countries =~ s/\s+//g;
	$geo_limit_countries = uc($geo_limit_countries);
	return $geo_limit_countries;
}

sub check_deliveryservice_input {
	my $self = shift;

	if ( $self->param('ds.xml_id') =~ /\s/ ) {
		$self->field('ds.xml_id')->is_equal( "", "Delivery service xml_id cannot contain whitespace." );
	}

	# TODO:  what restrictions on display_name?

	my $typename = $self->typename();
	if ( $typename eq 'ANY_MAP' ) {
		return $self->valid;    # Anything goes for the ANY_MAP, but ds.type is only set on create
	}

	if (   $self->param('ds.qstring_ignore') == 2
		&& $self->param('ds.regex_remap') ne "" )
	{
		$self->field('ds.regex_remap')->is_equal( "", "Regex Remap can not be used when qstring_ignore is 2" );
	}
	my $profile_id = $self->param('ds.profile');
	my $cdn_domain = $self->db->resultset('Parameter')->search(
		{
			'Name'                       => 'domain_name',
			'Config_file'                => 'CRConfig.json',
			'profile_parameters.profile' => $profile_id,
		},
		{ join => 'profile_parameters', }
	)->get_column('value')->single();

	my $match_one = 0;
	my $dbl_check = {};

	foreach my $param ( $self->param ) {
		if ( $param =~ /^re_type_(.*)/ ) {
			my $field      = "re_order";
			my $this_field = $field . '_' . $1;
			my $order      = $self->param($this_field);

			if ( defined( $dbl_check->{$field}->{$order} ) ) {
				$self->field('hidden.regex')->is_equal( "", "Duplicate type/order combination is not allowed." );
			}
			else {
				$dbl_check->{$field}->{$order} = $order;
			}
			if ( !( $self->param($param) eq 'HOST_REGEXP' || $self->param($param) eq 'PATH_REGEXP' || $self->param($param) eq 'HEADER_REGEXP' ) ) {
				$self->field('hidden.regex')->is_equal( "", $self->param($param) . " is not a valid regexp type" );
			}
		}
		elsif ( $param =~ /^re_re_/ ) {
			if ( $self->param($param) eq "" ) {
				$self->field('hidden.regex')->is_equal( "", "Regular expression cannot be empty." );
			}
			else {
				my $err .= $self->check_regexp( $self->param($param) );
				if ( defined($err) && $err ne "" ) {
					$self->field('hidden.regex')->is_equal( "", $err );
				}
			}

			if ( $param =~ /^re_re_(\d+)/ || $param =~ /^re_re_new_(\d+)/ ) {
				my $order_no = $1;
				my $type_id = &type_id( $self, 'HOST_REGEXP' );
				if (
					( defined( $self->param( 're_type_' . $order_no ) ) && $self->param( 're_type_' . $order_no ) eq 'HOST_REGEXP' )
					|| ( defined( $self->param( 're_type_new_' . $order_no ) )
						&& $self->param( 're_type_new_' . $order_no ) eq 'HOST_REGEXP' )
					)
				{
					my $new_re =
						  $self->param( 're_re_' . $order_no )
						? $self->param( 're_re_' . $order_no ) . $cdn_domain
						: $self->param( 're_re_new_' . $order_no ) . $cdn_domain;
					my $new_order =
						defined( $self->param( 're_order_' . $order_no ) )
						? $self->param( 're_order_' . $order_no )
						: $self->param( 're_order_new_' . $order_no );
					my $rs =
						$self->db->resultset('DeliveryserviceRegex')->search( undef, { prefetch => [ { regex => undef }, { deliveryservice => undef } ] } );
					while ( my $row = $rs->next ) {
						my $existing_re = $row->regex->pattern . $cdn_domain;
						if ( defined( $self->param('id') )
							&& $self->param('id') == $row->deliveryservice->id )
						{
							next;
						}
						if ( $existing_re eq $new_re ) {
							$self->field('hidden.regex')
								->is_equal( "", "There already is a HOST_REGEXP (" . $existing_re . ") that maches " . $new_re . "; No can do." );
							last;
						}
					}
				}
			}
		}
		elsif ( $param =~ /^re_order_.*(\d+)/ ) {
			if ( $self->param($param) !~ /^\d+$/ ) {
				$self->field('hidden.regex')->is_equal( "", $self->param($param) . " is not a valid order number." );
			}
		}
		if ( $self->param($param) eq 'HOST_REGEXP' ) {
			if ( $param =~ /re_type_(\d+)/ ) {
				if ( defined( $self->param( 're_order_' . $1 ) )
					&& $self->param( 're_order_' . $1 ) == 0 )
				{
					$match_one = 1;
				}
			}
			if ( $param =~ /re_type_new_(\d+)/ ) {
				if ( defined( $self->param( 're_order_new_' . $1 ) )
					&& $self->param( 're_order_new_' . $1 ) == 0 )
				{
					$match_one = 1;
				}
			}
		}
	}
	if ( !$match_one ) {
		$self->field('hidden.regex')->is_equal( "", "A minimum of one host regexp with order 0 is needed per delivery service." );
	}
	if ( $self->param('ds.dscp') !~ /^\d+$/ ) {
		$self->field('ds.dscp')->is_equal( "", $self->param('ds.dscp') . " is not a valid dscp value." );
	}

	my $org_host_name = $self->param('ds.org_server_fqdn');
	$self->field('ds.org_server_fqdn')->is_like( qr/^(https?:\/\/)/, "Origin Server Base URL must start with http(s)://" );
	$org_host_name =~ s!^https?://?!!i;
	$org_host_name =~ s/:(.*)$//;
	my $port = defined($1) ? $1 : 80;
	if ( !&is_hostname($org_host_name) || $port !~ /^[1-9][0-9]*$/ ) {
		$self->field('ds.org_server_fqdn')
			->is_equal( "", $org_host_name . " is not a valid org server name (rfc1123) or " . $port . " is not a valid port" );
	}
	if ( $self->param('ds.http_bypass_fqdn') ne ""
		&& !&is_hostname( $self->param('ds.http_bypass_fqdn') ) )
	{
		$self->field('ds.http_bypass_fqdn')
			->is_equal( "",
			"Invalid HTTP bypass FQDN " . $self->param('ds.http_bypass_fqdn') . "  : should by FQDN only, not URL. Example: host.overflowcdn.com" );
	}
	my $dns_bypass_ttl_required;
	if ( $self->param('ds.dns_bypass_ip') ne "" ) {
		if ( !&is_ipaddress( $self->param('ds.dns_bypass_ip') ) ) {
			$self->field('ds.dns_bypass_ip')->is_equal( "", "DNS bypass IP " . $self->param('ds.dns_bypass_ip') . " is not valid IPv4 address." );
		}
		$dns_bypass_ttl_required = 1;
	}
	if ( $self->param('ds.dns_bypass_ip6') ne "" ) {
		if ( !&is_ip6address( $self->param('ds.dns_bypass_ip6') ) ) {
			$self->field('ds.dns_bypass_ip6')->is_equal( "", "DNS bypass IPv6 IP =" . $self->param('ds.dns_bypass_ip6') . " is not a valid IPv6 address." );
		}
		$dns_bypass_ttl_required = 1;
	}
	if ( $self->param('ds.dns_bypass_cname') ne ""
		&& !&is_hostname( $self->param('ds.dns_bypass_cname') ) )
	{
		$self->field('ds.dns_bypass_cname')
			->is_equal( "",
			"Invalid DNS bypass CNAME " . $self->param('ds.dns_bypass_cname') . "  : should by FQDN only, not URL. Example: host.bypass.com" );
		$dns_bypass_ttl_required = 1;
	}
	if ( $dns_bypass_ttl_required
		&& ( $self->param('ds.dns_bypass_ttl') eq "" ) )
	{
		$self->field('ds.dns_bypass_ttl')->is_equal( "", "DNS bypass TTL required when specifying DNS bypass IP" );
	}
	if ( defined( $self->param('ds.dns_bypass_ttl') )
		&& $self->param('ds.dns_bypass_ttl') =~ m/[a-zA-Z]/ )
	{
		$self->field('ds.dns_bypass_ttl')->is_equal( "", "DNS bypass TTL " . $self->param('ds.dns_bypass_ttl') . " should be integers only." );
	}
	if (   defined( $self->param('ds.global_max_mbps') )
		&& $self->param('ds.global_max_mbps') ne ""
		&& $self->param('ds.global_max_mbps') !~ /^\d+$/ )
	{
		if ( $self->hr_string_to_mbps( $self->param('ds.global_max_mbps') ) < 0 ) {
			$self->field('ds.global_max_mbps')->is_equal( "", "Invalid global_max_mbps (NaN)." );
		}
	}
	if (   $self->param('ds.global_max_tps') ne ""
		&& $self->param('ds.global_max_tps') !~ /^\d+$/ )
	{
		$self->field('ds.global_max_tps')->is_equal( "", "Invalid global_max_tps (NaN)." );
	}

	if ( $typename =~ /^DNS/ ) {
		if ( defined( $self->param('ds.tr_response_headers') )
			&& $self->param('ds.tr_response_headers') ne "" )
		{
			$self->field('ds.tr_response_headers')->is_equal( "", "TR Response Headers are only valid for HTTP (302) delivery services" );
		}
		if ( defined( $self->param('ds.tr_request_headers') )
			&& $self->param('ds.tr_request_headers') ne "" )
		{
			$self->field('ds.tr_request_headers')->is_equal( "", "TR Log Request Headers are only valid for HTTP (302) delivery services" );
		}
	}

	my @valid_country_codes_list =
		qw/AF AX AL DZ AS AD AO AI AQ AG AR AM AW AU AT AZ BS BH BD BB BY BE BZ BJ BM BT BO BQ BA BW BV BR IO BN BG BF BI CV KH CM CA KY CF TD CL CN CX CC CO KM CG CD CK CR CI HR CU CW CY CZ DK DJ DM DO EC EG SV GQ ER EE ET FK FO FJ FI FR GF PF TF GA GM GE DE GH GI GR GL GD GP GU GT GG GN GW  Y HT HM VA HN HK HU IS IN ID IR IQ IE IM IL IT JM JP JE JO KZ KE KI KP KR KW KG LA LV LB LS LR LY LI LT LU MO MK MG MW MY MV ML MT MH MQ MR MU YT MX FM MD MC MN ME MS MA MZ MM NA NR NP NL NC NZ NI NE NG NU NF MP NO OM PK PW PS PA PG PY PE PH PN PL PT PR QA RE RO RU RW BL SH KN LC  F PM VC WS SM ST SA SN RS SC SL SG SX SK SI SB SO ZA GS SS ES LK SD SR SJ SZ SE CH SY TW TJ TZ TH TL TG TK TO TT TN TR TM TC TV UG UA AE GB US UM UY UZ VU VE VN VG VI WF EH YE ZM ZW/;
	my %valid_country_codes;
	@valid_country_codes{@valid_country_codes_list} = ();
	my @geo_limit_country_codes = split( ',', sanitize_geo_limit_countries( $self->paramAsScalar('ds.geo_limit_countries') ) );
	foreach my $country_code (@geo_limit_country_codes) {
		if ( !exists( $valid_country_codes{$country_code} ) ) {
			$self->field('ds.geo_limit_countries')
				->is_equal( "", "Invalid Geo Limit Country Code. Geo limit country codes must be comma-separated ISO 3166 Alpha-2 codes." );
			last;
		}
	}

	#TODO:  Fix this to work the right way.
	# if ( defined( $self->param('ds.edge_header_rewrite') ) ) {
	# 	if ( $self->param('ds.edge_header_rewrite') ne "" && $self->param('ds.edge_header_rewrite') !~ /^(?:add|rm|set)-header .* \[L\]$/ ) {
	# 		$self->field('ds.edge_header_rewrite')
	# 			->is_equal( "",
	# 			"edge_header_rewrite is a single line that needs to start with [add|rm|set]-header, and end with [L] - see header rewrite docs." );
	# 	}
	# }
	# if ( defined( $self->param('ds.ipv6_routing_enabled') ) ) {
	# 	if ( $self->param('ds.type.name') =~ /^DNS/ && $self->param('ds.ipv6_routing_enabled') == 0 ) {
	# 		$self->field('ds.ipv6_routing_enabled')->is_equal( "", "IPv6 Routing cannot be disabled for DNS deliveryservices." );
	# 	}
	# }
	return $self->valid;
}

sub associate_regexpes {
	my $self  = shift;
	my $ds_id = shift;

	if ( !defined($ds_id) ) {
		return;
	}

}

sub header_rewrite {
	my $self       = shift;
	my $ds_id      = shift;
	my $ds_profile = shift;
	my $ds_name    = shift;
	my $hdr_rw     = shift;
	my $tier       = shift;
	my $type       = shift;

	if ( $tier eq 'mid' && $type =~ /LIVE/ && $type !~ /NATNL/ ) {

		# live local delivery services don't get remap rules
		return;
	}

	if ( defined($hdr_rw) && $hdr_rw ne "" ) {
		my $fname = "hdr_rw_" . $ds_name . ".config";
		if ( $tier eq "mid" ) {
			$fname = "hdr_rw_mid_" . $ds_name . ".config";
		}
		my $ats_cfg_loc =
			$self->db->resultset('Parameter')->search( { -and => [ name => 'location', config_file => 'remap.config' ] } )->get_column('value')->single();
		$ats_cfg_loc =~ s/\/$//;

		my $param_id = $self->db->resultset('Parameter')->search( { -and => [ name => 'location', config_file => $fname ] } )->get_column('id')->single();
		if ( !defined($param_id) ) {
			my $insert = $self->db->resultset('Parameter')->create(
				{
					config_file => $fname,
					name        => 'location',
					value       => $ats_cfg_loc
				}
			);
			$insert->insert();
			$param_id = $insert->id;
		}
		my $cdn_name = undef;
		my @servers = $self->db->resultset('DeliveryserviceServer')->search( { deliveryservice => $ds_id } )->get_column('server')->all();
		if ( $tier eq "mid" ) {
			my @mtype_ids = &type_ids( $self, 'MID%', 'server' );
			my $param = $self->db->resultset('Deliveryservice')->search( { 'me.profile' => $ds_profile }, { prefetch => 'cdn' } );
			$cdn_name = $param->next->cdn->name;

			@servers = $self->db->resultset('Server')->search( { type => { -in => \@mtype_ids } } )->get_column('id')->all();
		}
		my @profiles = $self->db->resultset('Server')->search( { id => { -in => \@servers } } )->get_column('profile')->all();
		foreach my $profile_id (@profiles) {
			my $link = $self->db->resultset('ProfileParameter')->search( { profile => $profile_id, parameter => $param_id } )->single();
			if ( !defined($link) ) {
				if ($cdn_name) {
					my $p_cdn_param = $self->db->resultset('Server')->search( { 'me.profile' => $profile_id }, { prefetch => 'cdn' } );
					if ( $p_cdn_param->next->cdn->name ne $cdn_name ) {
						next;
					}
				}
				my $insert = $self->db->resultset('ProfileParameter')->create(
					{
						profile   => $profile_id,
						parameter => $param_id
					}
				);

			}
		}
	}
	else {
		my $fname = "hdr_rw_" . $ds_name . ".config";
		if ( $tier eq "mid" ) {
			$fname = "hdr_rw_mid_" . $ds_name . ".config";
		}

		&delete_cfg_file( $self, $fname );    # don't change it to $self->delete_header_rewrite(), calling from other pm is wonky
	}
}

sub regex_remap {
	my $self        = shift;
	my $ds_id       = shift;
	my $ds_profile  = shift;
	my $ds_name     = shift;
	my $regex_remap = shift;

	if ( defined($regex_remap) && $regex_remap ne "" ) {
		my $fname = "regex_remap_" . $ds_name . ".config";
		my $ats_cfg_loc =
			$self->db->resultset('Parameter')->search( { -and => [ name => 'location', config_file => 'remap.config' ] } )->get_column('value')->single();
		$ats_cfg_loc =~ s/\/$//;

		my $param_id = $self->db->resultset('Parameter')->search( { -and => [ name => 'location', config_file => $fname ] } )->get_column('id')->single();
		if ( !defined($param_id) ) {
			my $insert = $self->db->resultset('Parameter')->create(
				{
					config_file => $fname,
					name        => 'location',
					value       => $ats_cfg_loc
				}
			);
			$insert->insert();
			$param_id = $insert->id;
		}
		my @servers = $self->db->resultset('DeliveryserviceServer')->search( { deliveryservice => $ds_id } )->get_column('server')->all();
		my @profiles = $self->db->resultset('Server')->search( { id => { -in => \@servers } } )->get_column('profile')->all();
		foreach my $profile_id (@profiles) {
			my $link = $self->db->resultset('ProfileParameter')->search( { profile => $profile_id, parameter => $param_id } )->single();
			if ( !defined($link) ) {
				my $insert = $self->db->resultset('ProfileParameter')->create(
					{
						profile   => $profile_id,
						parameter => $param_id
					}
				);
			}
		}
	}
	else {
		&delete_cfg_file( $self, "regex_remap_" . $ds_name . ".config" )
			;    # don't change it to $self->delete_header_rewrite(), calling from other pm is wonky
	}
}

# Too much code copied from regex_remap, I know...
sub cacheurl {
	my $self       = shift;
	my $ds_id      = shift;
	my $ds_profile = shift;
	my $ds_name    = shift;
	my $cacheurl   = shift;

	if ( defined($cacheurl) && $cacheurl ne "" ) {
		my $fname = "cacheurl_" . $ds_name . ".config";
		my $ats_cfg_loc =
			$self->db->resultset('Parameter')->search( { -and => [ name => 'location', config_file => 'remap.config' ] } )->get_column('value')->single();
		$ats_cfg_loc =~ s/\/$//;

		my $param_id = $self->db->resultset('Parameter')->search( { -and => [ name => 'location', config_file => $fname ] } )->get_column('id')->single();
		if ( !defined($param_id) ) {
			my $insert = $self->db->resultset('Parameter')->create(
				{
					config_file => $fname,
					name        => 'location',
					value       => $ats_cfg_loc
				}
			);
			$insert->insert();
			$param_id = $insert->id;
		}
		my @servers = $self->db->resultset('DeliveryserviceServer')->search( { deliveryservice => $ds_id } )->get_column('server')->all();
		my @profiles = $self->db->resultset('Server')->search( { id => { -in => \@servers } } )->get_column('profile')->all();
		foreach my $profile_id (@profiles) {
			my $link = $self->db->resultset('ProfileParameter')->search( { profile => $profile_id, parameter => $param_id } )->single();
			if ( !defined($link) ) {
				my $insert = $self->db->resultset('ProfileParameter')->create(
					{
						profile   => $profile_id,
						parameter => $param_id
					}
				);
			}
		}
	}
	else {
		&delete_cfg_file( $self, "cacheurl_" . $ds_name . ".config" );   # don't change it to $self->delete_header_rewrite(), calling from other pm is wonky
	}
}

sub delete_cfg_file {
	my $self  = shift;
	my $fname = shift;

	my $param_id = $self->db->resultset('Parameter')->search( { -and => [ name => 'location', config_file => $fname ] } )->get_column('id')->single();
	if ( defined($param_id) ) {
		$self->app->log->info( 'deleting location parameter for ' . $fname );
		my $delete = $self->db->resultset('Parameter')->search( { id => $param_id } );
		$delete->delete();
	}
}

# Update
sub update {
	my $self = shift;
	my $id   = $self->param('id');
	if ( !&is_oper($self) ) {
		my $err = "You do not have enough privileges to modify this.";
		$self->flash( message => $err );
		my $referer = $self->req->headers->header('referer');
		return $self->redirect_to($referer);
	}

	if ( $self->check_deliveryservice_input() ) {

		#print "global_max_mbps = " . $self->param('ds.global_max_mbps') . "\n";
		# if error check passes
		my %hash = (
			xml_id                 => $self->paramAsScalar('ds.xml_id'),
			display_name           => $self->paramAsScalar('ds.display_name'),
			dscp                   => $self->paramAsScalar('ds.dscp'),
			signed                 => $self->paramAsScalar('ds.signed'),
			qstring_ignore         => $self->paramAsScalar('ds.qstring_ignore'),
			geo_limit              => $self->paramAsScalar('ds.geo_limit'),
			geo_limit_countries    => sanitize_geo_limit_countries( $self->paramAsScalar('ds.geo_limit_countries') ),
			geo_provider           => $self->paramAsScalar('ds.geo_provider'),
			org_server_fqdn        => $self->paramAsScalar('ds.org_server_fqdn'),
			multi_site_origin      => $self->paramAsScalar('ds.multi_site_origin'),
			ccr_dns_ttl            => $self->paramAsScalar('ds.ccr_dns_ttl'),
			type                   => $self->typeid(),
			cdn_id                 => $self->paramAsScalar('ds.cdn_id'),
			profile                => $self->paramAsScalar('ds.profile'),
			global_max_mbps        => $self->hr_string_to_mbps( $self->paramAsScalar( 'ds.global_max_mbps', 0 ) ),
			global_max_tps         => $self->paramAsScalar( 'ds.global_max_tps', 0 ),
			miss_lat               => $self->paramAsScalar('ds.miss_lat'),
			miss_long              => $self->paramAsScalar('ds.miss_long'),
			long_desc              => $self->paramAsScalar('ds.long_desc'),
			long_desc_1            => $self->paramAsScalar('ds.long_desc_1'),
			long_desc_2            => $self->paramAsScalar('ds.long_desc_2'),
			info_url               => $self->paramAsScalar('ds.info_url'),
			check_path             => $self->paramAsScalar('ds.check_path'),
			active                 => $self->paramAsScalar('ds.active'),
			protocol               => $self->paramAsScalar('ds.protocol'),
			ipv6_routing_enabled   => $self->paramAsScalar('ds.ipv6_routing_enabled'),
			regional_geo_blocking  => $self->paramAsScalar('ds.regional_geo_blocking'),
			range_request_handling => $self->paramAsScalar('ds.range_request_handling'),
			edge_header_rewrite    => $self->paramAsScalar( 'ds.edge_header_rewrite', undef ),
			mid_header_rewrite     => $self->paramAsScalar( 'ds.mid_header_rewrite', undef ),
			tr_response_headers    => $self->paramAsScalar( 'ds.tr_response_headers', undef ),
			tr_request_headers     => $self->paramAsScalar( 'ds.tr_request_headers', undef ),
			regex_remap        => $self->paramAsScalar( 'ds.regex_remap',        undef ),
			origin_shield      => $self->paramAsScalar( 'ds.origin_shield',      undef ),
			cacheurl           => $self->paramAsScalar( 'ds.cacheurl',           undef ),
			remap_text         => $self->paramAsScalar( 'ds.remap_text',         undef ),
			initial_dispersion => $self->paramAsScalar( 'ds.initial_dispersion', 1 ),
			logs_enabled       => $self->paramAsScalar('ds.logs_enabled'),
		);

		my $typename = $self->typename();
		if ( $typename eq "DNS" ) {
			$hash{dns_bypass_ip}    = $self->paramAsScalar('ds.dns_bypass_ip');
			$hash{dns_bypass_ip6}   = $self->paramAsScalar('ds.dns_bypass_ip6');
			$hash{dns_bypass_cname} = $self->paramAsScalar('ds.dns_bypass_cname');
			$hash{max_dns_answers}  = $self->paramAsScalar('ds.max_dns_answers');
			$hash{dns_bypass_ttl} =
				$self->paramAsScalar('ds.dns_bypass_ttl') eq ""
				? undef
				: $self->paramAsScalar('ds.dns_bypass_ttl');
		}
		else {
			$hash{http_bypass_fqdn} = $self->param('ds.http_bypass_fqdn');
		}

		# print Dumper( \%hash );
		my $update = $self->db->resultset('Deliveryservice')->find( { id => $id } );
		$update->update( \%hash );
		$update->update();
		&log( $self, "Update deliveryservice with xml_id:" . $self->param('ds.xml_id'), "UICHANGE" );

		# get the existing regexp set in a hash
		my $regexp_set;
		my $i = 0;
		my $rs = $self->db->resultset('RegexesForDeliveryService')->search( {}, { bind => [$id] } );
		while ( my $row = $rs->next ) {
			$regexp_set->{ $row->id }->{pattern}    = $row->pattern;
			$regexp_set->{ $row->id }->{type}       = $row->type;
			$regexp_set->{ $row->id }->{set_number} = $row->set_number;
			$i++;
		}

		foreach my $param ( $self->param ) {
			if ( $param =~ /re_type_(\d+)/ ) {
				my $re_id          = $1;
				my $type_str       = 're_type_' . $1;
				my $re_str         = 're_re_' . $1;
				my $set_number_str = 're_order_' . $1;
				if ( defined( $regexp_set->{$re_id} ) ) {
					my $regexp = $self->param($re_str);

					my $update = $self->db->resultset('Regex')->find( { id => $re_id } );
					$update->update(
						{
							pattern => $regexp,
							type    => &type_id( $self, $self->param($type_str) ),
						}
					);
					$update = $self->db->resultset('DeliveryserviceRegex')->find( { deliveryservice => $id, regex => $re_id } );
					$update->update( { set_number => $self->param($set_number_str) } );
					$regexp_set->{$re_id}->{updated} = 1;
				}
			}
			elsif ( $param =~ /re_type_new_(\d+)/ ) {

				# this is a newly added regexp.
				my $type_str       = 're_type_new_' . $1;
				my $re_str         = 're_re_new_' . $1;
				my $set_number_str = 're_order_new_' . $1;
				my $type           = $self->db->resultset('Type')->search( { name => $self->param($type_str) } )->get_column('id')->single();
				my $regexp         = $self->param($re_str);

				my $insert = $self->db->resultset('Regex')->create(
					{
						pattern => $regexp,
						type    => &type_id( $self, $self->param($type_str) ),
					}
				);
				$insert->insert();
				my $new_re_id = $insert->id;

				my $de_re_insert = $self->db->resultset('DeliveryserviceRegex')->create(
					{
						regex           => $new_re_id,
						deliveryservice => $id,
						set_number      => $self->param($set_number_str),
					}
				);
				$de_re_insert->insert();
			}
		}

		foreach my $re_id ( keys %{$regexp_set} ) {
			if ( !defined( $regexp_set->{$re_id}->{updated} ) ) {

				my $delete_re = $self->db->resultset('Regex')->search( { id => $re_id } );
				$delete_re->delete();
			}
		}

		my $type = $self->db->resultset('Type')->search( { id => $self->paramAsScalar('ds.type') } )->get_column('name')->single();
		$self->header_rewrite(
			$self->param('id'),
			$self->param('ds.profile'),
			$self->param('ds.xml_id'),
			$self->param('ds.edge_header_rewrite'),
			"edge", $type
		);
		$self->header_rewrite(
			$self->param('id'),
			$self->param('ds.profile'),
			$self->param('ds.xml_id'),
			$self->param('ds.mid_header_rewrite'),
			"mid", $type
		);
		$self->regex_remap( $self->param('id'), $self->param('ds.profile'), $self->param('ds.xml_id'), $self->param('ds.regex_remap') );
		$self->cacheurl( $self->param('id'), $self->param('ds.profile'), $self->param('ds.xml_id'), $self->param('ds.cacheurl') );

		$self->flash( message => "Delivery service updated!" );
		return $self->redirect_to( '/ds/' . $id );
	}
	else {
		&stash_role($self);
		my $rs_ds = $self->db->resultset('Deliveryservice')->search( { 'me.id' => $id }, { prefetch => [ { 'type' => undef }, { 'profile' => undef } ] } );
		my $data = $rs_ds->single;
		my $cdn_domain   = &get_cdn_domain( $self, $id );
		my $server_count = $self->db->resultset('DeliveryserviceServer')->search( { deliveryservice => $id } )->count();
		my $static_count = $self->db->resultset('Staticdnsentry')->search( { deliveryservice => $id } )->count();
		my $regexp_set   = &get_regexp_set( $self, $id );
		my @example_urls = &get_example_urls( $self, $id, $regexp_set, $data, $cdn_domain, $data->protocol );
		my $action;

		$self->stash(
			ds           => $data,
			fbox_layout  => 1,
			server_count => $server_count,
			static_count => $static_count,
			regexp_set   => $regexp_set,
			example_urls => \@example_urls,
			hidden       => {},               # for form validation purposes
			mode         => "edit",
		);
		$self->render('delivery_service/edit');
	}
}

sub check_regexp {
	my $self = shift;
	my $re   = shift;

	my $sep = "__NEWLINE__";
	my $err = "";
	if ( $re =~ /^\s/ || $re =~ /\s$/ ) {
		$err .= "Regular expression can not start or end with whitespace... (did you cut-and-paste?)";
	}

	if ( $re eq ".*" ) {
		$err = ".* is not a valid regexp, at least not for any of the CDN entries.";
	}

	my $regexp_err = &is_regexp($re);
	if ( $regexp_err ne "" ) {
		$regexp_err =~ s/;.*$//;
		chomp($regexp_err);
		$err .= "Error in regexp \"" . $re . "\"" . $regexp_err . $sep;
	}

	return $err;
}

# Create
sub create {
	my $self = shift;
	return $self->redirect_to("/modify_error") if !&is_oper($self);
	my $new_id = -1;
	my $cdn_id = $self->param('ds.cdn_id');
	my $xml_id = $self->param('ds.xml_id');

	my $existing = $self->db->resultset('Deliveryservice')->search( { xml_id => $xml_id } )->get_column('xml_id')->single();
	if ($existing) {
		$self->field('ds.xml_id')->is_equal( "", "A Delivery service with xml_id \"$xml_id\" already exists." );
	}

	if ( $self->check_deliveryservice_input() ) {
		my $insert = $self->db->resultset('Deliveryservice')->create(
			{
				xml_id                 => $self->paramAsScalar('ds.xml_id'),
				display_name           => $self->paramAsScalar('ds.display_name'),
				dscp                   => $self->paramAsScalar( 'ds.dscp', 0 ),
				signed                 => $self->paramAsScalar('ds.signed'),
				qstring_ignore         => $self->paramAsScalar('ds.qstring_ignore'),
				geo_limit              => $self->paramAsScalar('ds.geo_limit'),
				geo_limit_countries    => sanitize_geo_limit_countries( $self->paramAsScalar('ds.geo_limit_countries') ),
				geo_provider           => $self->paramAsScalar('ds.geo_provider'),
				http_bypass_fqdn       => $self->paramAsScalar('ds.http_bypass_fqdn'),
				dns_bypass_ip          => $self->paramAsScalar('ds.dns_bypass_ip'),
				dns_bypass_ip6         => $self->paramAsScalar('ds.dns_bypass_ip6'),
				dns_bypass_cname       => $self->paramAsScalar('ds.dns_bypass_cname'),
				dns_bypass_ttl         => $self->paramAsScalar('ds.dns_bypass_ttl'),
				org_server_fqdn        => $self->paramAsScalar('ds.org_server_fqdn'),
				multi_site_origin      => $self->paramAsScalar('ds.multi_site_origin'),
				ccr_dns_ttl            => $self->paramAsScalar('ds.ccr_dns_ttl'),
				type                   => $self->paramAsScalar('ds.type'),
				cdn_id                 => $cdn_id,
				profile                => $self->paramAsScalar('ds.profile'),
				global_max_mbps        => $self->hr_string_to_mbps( $self->paramAsScalar( 'ds.global_max_mbps', 0 ) ),
				global_max_tps         => $self->paramAsScalar( 'ds.global_max_tps', 0 ),
				miss_lat               => $self->paramAsScalar('ds.miss_lat'),
				miss_long              => $self->paramAsScalar('ds.miss_long'),
				long_desc              => $self->paramAsScalar('ds.long_desc'),
				long_desc_1            => $self->paramAsScalar('ds.long_desc_1'),
				long_desc_2            => $self->paramAsScalar('ds.long_desc_2'),
				max_dns_answers        => $self->paramAsScalar( 'ds.max_dns_answers', 0 ),
				info_url               => $self->paramAsScalar('ds.info_url'),
				check_path             => $self->paramAsScalar('ds.check_path'),
				regional_geo_blocking  => $self->paramAsScalar('ds.regional_geo_blocking'),
				active                 => $self->paramAsScalar('ds.active'),
				protocol               => $self->paramAsScalar('ds.protocol'),
				ipv6_routing_enabled   => $self->paramAsScalar('ds.ipv6_routing_enabled'),
				range_request_handling => $self->paramAsScalar('ds.range_request_handling'),
				edge_header_rewrite    => $self->paramAsScalar('ds.edge_header_rewrite'),
				mid_header_rewrite     => $self->paramAsScalar( 'ds.mid_header_rewrite', undef ),
				regex_remap        => $self->paramAsScalar( 'ds.regex_remap',        undef ),
				origin_shield      => $self->paramAsScalar( 'ds.origin_shield',      undef ),
				cacheurl           => $self->paramAsScalar( 'ds.cacheurl',           undef ),
				remap_text         => $self->paramAsScalar( 'ds.remap_text',         undef ),
				initial_dispersion => $self->paramAsScalar( 'ds.initial_dispersion', 1 ),
				logs_enabled       => $self->paramAsScalar('ds.logs_enabled'),
			}
		);
		$insert->insert();
		$new_id = $insert->id;
		&log( $self, "Create deliveryservice with xml_id:" . $self->param('ds.xml_id'), "UICHANGE" );

		if ( $new_id == -1 ) {    # there was an error the flash will already be set,
			my $referer = $self->req->headers->header('referer');
			my $qstring = "?";
			my @params  = $self->param;
			foreach my $field (@params) {
				if ( $self->param($field) ne "" ) {
					$qstring .= "$field=" . $self->param($field) . "\&";
				}
			}
			chop($qstring);
			if ( defined($referer) ) {
				my $stripped = ( split( /\?/, $referer ) )[0];
				return $self->redirect_to( $stripped . $qstring );
			}
			else {
				return $self->render(
					text   => "ERR = Referer is not defined.",
					layout => undef
				);    # for testing - $referer is not defined there.
			}
		}

		my $regexp_set = undef;
		foreach my $param ( $self->param ) {
			if ( $param =~ /re_type_(\d+)/ ) {
				$regexp_set->[$1]->{type} = $self->param($param);
			}
			if ( $param =~ /re_re_(\d+)/ ) {
				$regexp_set->[$1]->{re} = $self->param($param);
			}
			if ( $param =~ /re_order_(\d+)/ ) {
				$regexp_set->[$1]->{order} = $self->param($param);
			}
		}

		foreach my $re ( @{$regexp_set} ) {
			if ( !defined( $re->{order} ) ) {
				next;
			}    # 0 gets iterated over if the form sends just a _1
			my $type = $self->db->resultset('Type')->search( { name => $re->{type} } )->get_column('id')->single();
			my $regexp = $re->{re};

			my $insert = $self->db->resultset('Regex')->create(
				{
					pattern => $regexp,
					type    => $type,
				}
			);
			$insert->insert();
			my $new_re_id = $insert->id;

			my $de_re_insert = $self->db->resultset('DeliveryserviceRegex')->create(
				{
					regex           => $new_re_id,
					deliveryservice => $new_id,
					set_number      => $re->{order},
				}
			);
			$de_re_insert->insert();
		}

		my $type = $self->db->resultset('Type')->search( { id => $self->paramAsScalar('ds.type') } )->get_column('name')->single();
		$self->header_rewrite( $new_id, $self->param('ds.profile'), $self->param('ds.xml_id'), $self->param('ds.edge_header_rewrite'), "edge", $type );
<<<<<<< HEAD
		$self->header_rewrite( $new_id, $self->param('ds.profile'), $self->param('ds.xml_id'), $self->param('ds.mid_header_rewrite'),  "mid",  $type );
		$self->regex_remap( $self->param('ds.profile'), $self->param('ds.xml_id'), $self->param('ds.regex_remap') );
=======
		$self->header_rewrite( $new_id, $self->param('ds.profile'), $self->param('ds.xml_id'), $self->param('ds.mid_header_rewrite'),  "mid", $type );
		$self->regex_remap( $new_id, $self->param('ds.profile'), $self->param('ds.xml_id'), $self->param('ds.regex_remap') );
>>>>>>> 5597ceb9
		$self->cacheurl( $new_id, $self->param('ds.profile'), $self->param('ds.xml_id'), $self->param('ds.cacheurl') );

		##create dnssec keys for the new DS if DNSSEC is enabled for the CDN
		my $cdn_rs = $self->db->resultset('Cdn')->search( { id => $cdn_id } )->single();
		my $dnssec_enabled = $cdn_rs->dnssec_enabled;

		if ( $dnssec_enabled == 1 ) {
			$self->app->log->debug("dnssec is enabled, creating dnssec keys");
			$self->create_dnssec_keys( $cdn_rs->name, $self->param('ds.xml_id'), $new_id );
		}
		$self->flash( message => "Success!" );
		return $self->redirect_to( '/ds/' . $new_id );
	}
	else {
		my $selected_type    = $self->param('ds.type');
		my $selected_profile = $self->param('ds.profile');
		my $selected_cdn     = $self->param('ds.cdn');
		&stash_role($self);
		$self->stash(
			ds               => {},
			fbox_layout      => 1,
			selected_type    => $selected_type,
			selected_profile => $selected_profile,
			selected_cdn     => $selected_cdn,
			hidden           => {},                  # for form validation purposes
			mode             => "add",
		);
		$self->render('delivery_service/add');
	}
}

sub create_dnssec_keys {
	my $self     = shift;
	my $cdn_name = shift;
	my $xml_id   = shift;
	my $ds_id    = shift;

	#get keys for cdn
	my $keys;
	my $response_container = $self->riak_get( "dnssec", $cdn_name );
	my $get_keys = $response_container->{'response'};
	$keys = decode_json( $get_keys->content );

	#get default expiration days and ttl for DSs from CDN record to use when generating new keys
	my $cdn_ksk = $keys->{$cdn_name}->{ksk};
	my $k_exp_days = $self->get_key_expiration_days( $cdn_ksk, "365" );

	my $cdn_zsk = $keys->{$cdn_name}->{zsk};
	my $z_exp_days = $self->get_key_expiration_days( $cdn_zsk, "30" );

	my $dnskey_ttl = $self->get_key_ttl( $cdn_ksk, "60" );

	#create the ds domain name for dnssec keys
	my $domain_name             = $self->get_cdn_domain($ds_id);
	my $deliveryservice_regexes = $self->get_regexp_set($ds_id);
	my $rs_ds =
		$self->db->resultset('Deliveryservice')->search( { 'me.xml_id' => $xml_id }, { prefetch => [ { 'type' => undef }, { 'profile' => undef } ] } );
	my $data = $rs_ds->single;
	my @example_urls = UI::DeliveryService::get_example_urls( $self, $ds_id, $deliveryservice_regexes, $data, $domain_name, $data->protocol );

	#first one is the one we want.  period at end for dnssec, substring off stuff we dont want
	my $ds_name = $example_urls[0] . ".";
	my $length = length($ds_name) - CORE::index( $ds_name, "." );
	$ds_name = substr( $ds_name, CORE::index( $ds_name, "." ) + 1, $length );

	my $inception    = time();
	my $z_expiration = $inception + ( 86400 * $z_exp_days );
	my $k_expiration = $inception + ( 86400 * $k_exp_days );

	my $zsk = $self->get_dnssec_keys( "zsk", $ds_name, $dnskey_ttl, $inception, $z_expiration, "new", $inception );
	my $ksk = $self->get_dnssec_keys( "ksk", $ds_name, $dnskey_ttl, $inception, $k_expiration, "new", $inception );

	#add to keys hash
	$keys->{$xml_id} = {
		zsk => [$zsk],
		ksk => [$ksk]
	};

	#put keys back in Riak
	my $json_data = encode_json($keys);
	$response_container = $self->riak_put( "dnssec", $cdn_name, $json_data );
}

sub get_key_expiration_days {
	my $self        = shift;
	my $keys        = shift;
	my $default_exp = shift;
	foreach my $key (@$keys) {
		my $status = $key->{status};
		if ( $status eq 'new' ) {    #ignore anything other than the 'new' record
			my $exp   = $key->{expirationDate};
			my $incep = $key->{inceptionDate};
			return ( $exp - $incep ) / 86400;
		}
	}
	return $default_exp;
}

sub get_key_ttl {
	my $self = shift;
	my $keys = shift;
	my $ttl  = shift;

	foreach my $key (@$keys) {
		my $status = $key->{status};
		if ( $status eq 'new' ) {    #ignore anything other than the 'new' record
			return $key->{ttl};
		}
	}
	return $ttl;
}

# for the add delivery service view
sub add {
	my $self = shift;
	&stash_role($self);
	$self->stash(
		fbox_layout      => 1,
		ds               => {},
		selected_type    => "",
		selected_profile => "",
		selected_cdn     => "",
		hidden           => {},      # for form validation purposes
		mode             => 'add'    # for form generation
	);
	my @params = $self->param;
	foreach my $field (@params) {
		$self->stash( $field => $self->param($field) );
	}
}

1;<|MERGE_RESOLUTION|>--- conflicted
+++ resolved
@@ -289,12 +289,12 @@
 		my $delete_re = $self->db->resultset('Regex')->search( { id => { -in => \@regexp_id_list } } );
 		$delete_re->delete();
 
-                # Delete config file parameter
-                my @cfg_prefixes = ("hdr_rw_", "hdr_rw_mid_", "regex_remap_", "cacheurl_");
-                foreach my $cfg_prefix (@cfg_prefixes) {
-                        my $cfg_file = $cfg_prefix . $dsname . ".config";
-                        &delete_cfg_file($self, $cfg_file);
-                }
+		# Delete config file parameter
+		my @cfg_prefixes = ( "hdr_rw_", "hdr_rw_mid_", "regex_remap_", "cacheurl_" );
+		foreach my $cfg_prefix (@cfg_prefixes) {
+			my $cfg_file = $cfg_prefix . $dsname . ".config";
+			&delete_cfg_file( $self, $cfg_file );
+		}
 
 		&log( $self, "Delete deliveryservice with id:" . $id . " and name " . $dsname, "UICHANGE" );
 	}
@@ -1079,13 +1079,8 @@
 
 		my $type = $self->db->resultset('Type')->search( { id => $self->paramAsScalar('ds.type') } )->get_column('name')->single();
 		$self->header_rewrite( $new_id, $self->param('ds.profile'), $self->param('ds.xml_id'), $self->param('ds.edge_header_rewrite'), "edge", $type );
-<<<<<<< HEAD
 		$self->header_rewrite( $new_id, $self->param('ds.profile'), $self->param('ds.xml_id'), $self->param('ds.mid_header_rewrite'),  "mid",  $type );
-		$self->regex_remap( $self->param('ds.profile'), $self->param('ds.xml_id'), $self->param('ds.regex_remap') );
-=======
-		$self->header_rewrite( $new_id, $self->param('ds.profile'), $self->param('ds.xml_id'), $self->param('ds.mid_header_rewrite'),  "mid", $type );
 		$self->regex_remap( $new_id, $self->param('ds.profile'), $self->param('ds.xml_id'), $self->param('ds.regex_remap') );
->>>>>>> 5597ceb9
 		$self->cacheurl( $new_id, $self->param('ds.profile'), $self->param('ds.xml_id'), $self->param('ds.cacheurl') );
 
 		##create dnssec keys for the new DS if DNSSEC is enabled for the CDN
